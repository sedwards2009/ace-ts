--- conflicted
+++ resolved
@@ -33,16 +33,6 @@
                                 | 'copy'
                                 | 'cut';
 
-<<<<<<< HEAD
-export class TextInput {
-    private text: HTMLTextAreaElement;
-    private editor: Editor;
-    _isFocused: boolean;
-
-    private tempStyle: string;
-    private afterContextMenu: boolean;
-    private inComposition: InComposition | boolean;
-=======
 
 export class TextInput {
     private text: HTMLTextAreaElement;
@@ -50,7 +40,6 @@
     private tempStyle: string;
     private afterContextMenu: boolean;
     private inComposition: InComposition;
->>>>>>> 3ca9e38f
     private inputHandler: ((data: string) => string) | null;
 
     private selectionStart: number;
@@ -61,13 +50,8 @@
     
     private _eventBus: EventEmitterClass<TextInputEventName, any, TextInput>;
 
-<<<<<<< HEAD
-    constructor(container: Element, editor: Editor) {
-        this.editor = editor;
-=======
     constructor(private _containerElement: HTMLElement) {
         this._eventBus = new EventEmitterClass<TextInputEventName, any, TextInput>(this);
->>>>>>> 3ca9e38f
         this.tempStyle = '';
         this.afterContextMenu = false;
         this.inComposition = null;
@@ -133,37 +117,6 @@
         let isAllSelected = function (text: HTMLTextAreaElement): boolean {
             return text.selectionStart === 0 && text.selectionEnd === text.value.length;
         };
-<<<<<<< HEAD
-        // IE8 does not support setSelectionRange
-        if (!this.text.setSelectionRange && this.text['createTextRange']) {
-            this.text.setSelectionRange = function (this: HTMLTextAreaElement, selectionStart: number, selectionEnd: number) {
-                const range = this['createTextRange']();
-                range.collapse(true);
-                range.moveStart('character', selectionStart);
-                range.moveEnd('character', selectionEnd);
-                range.select();
-            };
-            isAllSelected = function (text: HTMLTextAreaElement) {
-                try {
-                    const range = text.ownerDocument['selection'].createRange();
-                    if (!range || range.parentElement() !== text) return false;
-                    return range.text === text.value;
-                }
-                catch (e) {
-                    // Do nothing.
-                }
-                return void 0;
-            };
-        }
-        
-        const onCompositionUpdate = () => {
-            if (!this.inComposition || !editor.onCompositionUpdate || editor.readOnly) {
-                return;
-            }
-            const val = this.text.value.replace(/\x01/g, "");
-            if (typeof this.inComposition !== 'boolean') {
-                if (this.inComposition.lastValue === val) return;
-=======
 
         // const onSelect = (e: any) => {
         //     if (copied) {
@@ -179,14 +132,9 @@
         //         }
         //     }
         // };
->>>>>>> 3ca9e38f
-
-
-<<<<<<< HEAD
-        const onCompositionEnd: any = (e: Event) => {
-=======
+
+
         // this.text.addEventListener("select", onSelect);
->>>>>>> 3ca9e38f
 
         this.text.addEventListener("input", (ev) => this.onInput(ev));
 
